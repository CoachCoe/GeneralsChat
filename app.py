# School Discipline Chatbot Backend
# Run this with: python app.py

from fastapi import FastAPI, HTTPException
from fastapi.middleware.cors import CORSMiddleware
from pydantic import BaseModel
import requests
import os
import logging
import uvicorn
from dotenv import load_dotenv

# Configure logging
logging.basicConfig(level=logging.INFO)
logger = logging.getLogger(__name__)

# Load environment variables
load_dotenv()

# Get environment variables
<<<<<<< HEAD
OLLAMA_HOST = os.getenv("OLLAMA_HOST", "http://localhost:11434")
MODEL_NAME = os.getenv("MODEL_NAME", "mistral")  # Default to mistral model
PORT = int(os.getenv("PORT", "8000"))

# Log configuration on startup
logger.info(f"Starting with model: {MODEL_NAME}")
logger.info(f"Ollama host: {OLLAMA_HOST}")
=======
# Use Ollama local model
OLLAMA_URL = "http://localhost:11434/api/generate"
OLLAMA_MODEL = "mistral"  # Best open conversational model for local use
logger.info(f"Using Ollama model: {OLLAMA_MODEL}")
PORT = int(os.getenv("PORT", "8000"))

# Log configuration on startup
logger.info(f"Starting with model: {OLLAMA_MODEL}")
>>>>>>> 6fc71920

app = FastAPI(title="School Discipline Chatbot API")

# Enable CORS
app.add_middleware(
    CORSMiddleware,
    allow_origins=[
        "http://localhost:5173",  # Local development
        "http://localhost:5174",  # Local development (alternate port)
        "https://coachcoe.github.io",  # GitHub Pages
    ],
    allow_credentials=True,
    allow_methods=["*"],
    allow_headers=["*"],
)

class ChatRequest(BaseModel):
    message: str
    systemPrompt: str | None = None

@app.get("/")
async def root():
    return {"message": "School Discipline Chatbot API"}

@app.get("/health")
async def health_check():
<<<<<<< HEAD
    """Check if the server and Ollama are accessible"""
    try:
        # Test Ollama connection
        response = requests.get(
            f"{OLLAMA_HOST}/api/tags",
=======
    """Check if the server and Ollama API are accessible"""
    try:
        # Test Ollama API connection
        response = requests.get(
            OLLAMA_URL,
>>>>>>> 6fc71920
            timeout=5
        )
        if response.status_code == 200:
            return {"status": "healthy", "ollama": "connected"}
        else:
            logger.error(f"Ollama API returned status code: {response.status_code}")
            return {"status": "partial", "ollama": "disconnected"}
    except requests.exceptions.RequestException as e:
        logger.error(f"Request exception in health check: {str(e)}")
        return {"status": "partial", "ollama": "disconnected"}

@app.post("/chat")
async def chat(request: ChatRequest):
    """Chat endpoint that uses Ollama for text generation"""
    try:
        if not request.message:
            return {"error": "No message provided"}
<<<<<<< HEAD
            
        # Format the prompt for conversation
        prompt = f"""You are a helpful AI assistant for school administrators. 
You help with discipline issues and provide guidance based on school policies.
Please respond to the following question: {request.message}"""
        
        # Make the API call to Ollama
        response = requests.post(
            f"{OLLAMA_HOST}/api/generate",
            json={
                "model": MODEL_NAME,
                "prompt": prompt,
                "stream": False,
                "options": {
                    "temperature": 0.7,
                    "top_p": 0.95,
                    "max_tokens": 500
                }
=======
        
        # Use the provided system prompt or default
        system_prompt = request.systemPrompt or """You are a helpful AI assistant for school administrators. \
You help with discipline issues and provide guidance based on school policies."""
        
        prompt = f"{system_prompt}\nPlease respond to the following question: {request.message}"
        
        response = requests.post(
            OLLAMA_URL,
            json={
                "model": OLLAMA_MODEL,
                "prompt": prompt,
                "stream": False
>>>>>>> 6fc71920
            },
            timeout=60
        )
        if response.status_code == 200:
            result = response.json()
            return {"response": result.get("response", "No response generated")}
        else:
            logger.error(f"Ollama API error: {response.status_code} - {response.text}")
            return {"error": f"Ollama API error: {response.status_code}"}
    except Exception as e:
        logger.error(f"Error in chat endpoint: {str(e)}")
        return {"error": str(e)}

<<<<<<< HEAD
@app.get("/test-ollama")
async def test_ollama():
    """Test endpoint to verify Ollama connection and model access"""
    try:
        # Test with the configured model
        test_model = MODEL_NAME
        logger.info(f"Testing with model: {test_model}")
        
        # First, check if we can access the model list
        model_list_url = f"{OLLAMA_HOST}/api/tags"
        logger.info(f"Checking model list at: {model_list_url}")
        
        model_response = requests.get(model_list_url, timeout=5)
        logger.info(f"Model list response status: {model_response.status_code}")
        logger.info(f"Model list response: {model_response.text[:200]}")
        
        # Try model inference
        inference_url = f"{OLLAMA_HOST}/api/generate"
        logger.info(f"Testing inference at: {inference_url}")
        
        # Format input for conversation
        input_text = "Hello, how are you?"
        
        # Log the full request details
        request_data = {
            "model": test_model,
            "prompt": input_text,
            "stream": False,
            "options": {
                "temperature": 0.7,
                "top_p": 0.95,
                "max_tokens": 100
            }
        }
        logger.info(f"Request data: {request_data}")
        
        response = requests.post(
            inference_url,
            json=request_data,
            timeout=30
        )
        
        # Log the full response details
        logger.info(f"Response status: {response.status_code}")
        logger.info(f"Response headers: {dict(response.headers)}")
        logger.info(f"Response text: {response.text}")
        
        return {
            "status": "test_complete",
            "model_name": test_model,
            "model_list": {
                "url": model_list_url,
                "status_code": model_response.status_code,
                "response": model_response.text[:200] if model_response.status_code == 200 else model_response.text
=======
@app.get("/test-huggingface")
async def test_ollama():
    """Test endpoint to verify Ollama connection and model access"""
    try:
        prompt = "Hello, how are you?"
        response = requests.post(
            OLLAMA_URL,
            json={
                "model": OLLAMA_MODEL,
                "prompt": prompt,
                "stream": False
>>>>>>> 6fc71920
            },
            timeout=60
        )
        if response.status_code == 200:
            result = response.json()
            return {
                "status": "test_complete",
                "model_name": OLLAMA_MODEL,
                "response": result.get("response", "No response generated")
            }
        else:
            logger.error(f"Ollama API error: {response.status_code} - {response.text}")
            return {"error": f"Ollama API error: {response.status_code}"}
    except Exception as e:
        logger.error(f"Test error: {str(e)}")
        return {"status": "error", "message": str(e)}

if __name__ == "__main__":
    logger.info("🏫 Starting School Discipline Chatbot Backend...")
    logger.info(f"📡 Backend will run on: http://localhost:{PORT}")
<<<<<<< HEAD
    logger.info(f"🤖 Using Ollama model: {MODEL_NAME}")
    logger.info("\nMake sure you have:")
    logger.info("1. Ollama installed and running")
    logger.info("2. The model pulled (ollama pull mistral)")
    logger.info("3. Open the HTML file in your browser")
=======
    logger.info(f"🤖 Using Ollama model: {OLLAMA_MODEL}")
    logger.info("\nMake sure you have:")
    logger.info("1. Ollama server running")
    logger.info("2. Open the HTML file in your browser")
>>>>>>> 6fc71920
    
    uvicorn.run(app, host="0.0.0.0", port=PORT)<|MERGE_RESOLUTION|>--- conflicted
+++ resolved
@@ -18,24 +18,14 @@
 load_dotenv()
 
 # Get environment variables
-<<<<<<< HEAD
 OLLAMA_HOST = os.getenv("OLLAMA_HOST", "http://localhost:11434")
+OLLAMA_URL = f"{OLLAMA_HOST}/api/generate"
 MODEL_NAME = os.getenv("MODEL_NAME", "mistral")  # Default to mistral model
 PORT = int(os.getenv("PORT", "8000"))
 
 # Log configuration on startup
 logger.info(f"Starting with model: {MODEL_NAME}")
 logger.info(f"Ollama host: {OLLAMA_HOST}")
-=======
-# Use Ollama local model
-OLLAMA_URL = "http://localhost:11434/api/generate"
-OLLAMA_MODEL = "mistral"  # Best open conversational model for local use
-logger.info(f"Using Ollama model: {OLLAMA_MODEL}")
-PORT = int(os.getenv("PORT", "8000"))
-
-# Log configuration on startup
-logger.info(f"Starting with model: {OLLAMA_MODEL}")
->>>>>>> 6fc71920
 
 app = FastAPI(title="School Discipline Chatbot API")
 
@@ -62,19 +52,11 @@
 
 @app.get("/health")
 async def health_check():
-<<<<<<< HEAD
     """Check if the server and Ollama are accessible"""
     try:
         # Test Ollama connection
         response = requests.get(
             f"{OLLAMA_HOST}/api/tags",
-=======
-    """Check if the server and Ollama API are accessible"""
-    try:
-        # Test Ollama API connection
-        response = requests.get(
-            OLLAMA_URL,
->>>>>>> 6fc71920
             timeout=5
         )
         if response.status_code == 200:
@@ -92,26 +74,6 @@
     try:
         if not request.message:
             return {"error": "No message provided"}
-<<<<<<< HEAD
-            
-        # Format the prompt for conversation
-        prompt = f"""You are a helpful AI assistant for school administrators. 
-You help with discipline issues and provide guidance based on school policies.
-Please respond to the following question: {request.message}"""
-        
-        # Make the API call to Ollama
-        response = requests.post(
-            f"{OLLAMA_HOST}/api/generate",
-            json={
-                "model": MODEL_NAME,
-                "prompt": prompt,
-                "stream": False,
-                "options": {
-                    "temperature": 0.7,
-                    "top_p": 0.95,
-                    "max_tokens": 500
-                }
-=======
         
         # Use the provided system prompt or default
         system_prompt = request.systemPrompt or """You are a helpful AI assistant for school administrators. \
@@ -122,10 +84,14 @@
         response = requests.post(
             OLLAMA_URL,
             json={
-                "model": OLLAMA_MODEL,
+                "model": MODEL_NAME,
                 "prompt": prompt,
-                "stream": False
->>>>>>> 6fc71920
+                "stream": False,
+                "options": {
+                    "temperature": 0.7,
+                    "top_p": 0.95,
+                    "max_tokens": 500
+                }
             },
             timeout=60
         )
@@ -139,7 +105,6 @@
         logger.error(f"Error in chat endpoint: {str(e)}")
         return {"error": str(e)}
 
-<<<<<<< HEAD
 @app.get("/test-ollama")
 async def test_ollama():
     """Test endpoint to verify Ollama connection and model access"""
@@ -157,65 +122,35 @@
         logger.info(f"Model list response: {model_response.text[:200]}")
         
         # Try model inference
-        inference_url = f"{OLLAMA_HOST}/api/generate"
-        logger.info(f"Testing inference at: {inference_url}")
-        
-        # Format input for conversation
-        input_text = "Hello, how are you?"
-        
-        # Log the full request details
-        request_data = {
-            "model": test_model,
-            "prompt": input_text,
-            "stream": False,
-            "options": {
-                "temperature": 0.7,
-                "top_p": 0.95,
-                "max_tokens": 100
-            }
-        }
-        logger.info(f"Request data: {request_data}")
-        
-        response = requests.post(
-            inference_url,
-            json=request_data,
-            timeout=30
-        )
-        
-        # Log the full response details
-        logger.info(f"Response status: {response.status_code}")
-        logger.info(f"Response headers: {dict(response.headers)}")
-        logger.info(f"Response text: {response.text}")
-        
-        return {
-            "status": "test_complete",
-            "model_name": test_model,
-            "model_list": {
-                "url": model_list_url,
-                "status_code": model_response.status_code,
-                "response": model_response.text[:200] if model_response.status_code == 200 else model_response.text
-=======
-@app.get("/test-huggingface")
-async def test_ollama():
-    """Test endpoint to verify Ollama connection and model access"""
-    try:
         prompt = "Hello, how are you?"
         response = requests.post(
             OLLAMA_URL,
             json={
-                "model": OLLAMA_MODEL,
+                "model": test_model,
                 "prompt": prompt,
-                "stream": False
->>>>>>> 6fc71920
+                "stream": False,
+                "options": {
+                    "temperature": 0.7,
+                    "top_p": 0.95,
+                    "max_tokens": 100
+                }
             },
             timeout=60
         )
+        
         if response.status_code == 200:
             result = response.json()
             return {
                 "status": "test_complete",
-                "model_name": OLLAMA_MODEL,
-                "response": result.get("response", "No response generated")
+                "model_name": test_model,
+                "model_list": {
+                    "url": model_list_url,
+                    "status_code": model_response.status_code,
+                    "response": model_response.text[:200] if model_response.status_code == 200 else model_response.text
+                },
+                "inference_test": {
+                    "response": result.get("response", "No response generated")
+                }
             }
         else:
             logger.error(f"Ollama API error: {response.status_code} - {response.text}")
@@ -227,17 +162,10 @@
 if __name__ == "__main__":
     logger.info("🏫 Starting School Discipline Chatbot Backend...")
     logger.info(f"📡 Backend will run on: http://localhost:{PORT}")
-<<<<<<< HEAD
     logger.info(f"🤖 Using Ollama model: {MODEL_NAME}")
     logger.info("\nMake sure you have:")
     logger.info("1. Ollama installed and running")
     logger.info("2. The model pulled (ollama pull mistral)")
     logger.info("3. Open the HTML file in your browser")
-=======
-    logger.info(f"🤖 Using Ollama model: {OLLAMA_MODEL}")
-    logger.info("\nMake sure you have:")
-    logger.info("1. Ollama server running")
-    logger.info("2. Open the HTML file in your browser")
->>>>>>> 6fc71920
     
     uvicorn.run(app, host="0.0.0.0", port=PORT)